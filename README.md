--- conflicted
+++ resolved
@@ -1,16 +1,8 @@
-<<<<<<< HEAD
-Very simple, work in progress input driver for the SPI keyboard / trackpad found on 12" MacBooks (2015 and later) and newer MacBook Pros (late 2016 and later), as well a simple touchbar driver for 2016 MacBook Pro's.
-
-Using it:
----------
-If you're on a MacBook8,1 (2015) you may need the `irqpoll` kernel parameter. To get this driver to work on all other MacBooks and MacBook Pros, you'll need to boot the kernel with `intremap=nosid` if you're running a kernel before 4.11. In all cases make sure you don't have `noapic` in your kernel options.
-=======
-Very simple, work in progress input driver for the SPI keyboard / trackpad found on 12" MacBooks (2015 and later) and newer MacBook Pros (late 2016 and later).
+Very simple, work in progress input driver for the SPI keyboard / trackpad found on 12" MacBooks (2015 and later) and newer MacBook Pros (late 2016 and later), as well a simple touchbar driver for 2016 MacBook Pro's..
 
 Using it:
 ---------
 If you're on a MacBook8,1 (2015) you will need to use `spi_pxa2xx_pci` instead of `intel_lpss_pci`. To get this driver to work on all other MacBooks and MacBook Pros, you'll need to boot the kernel with `intremap=nosid` if you're running a kernel before 4.11. In all cases make sure you don't have `noapic` in your kernel options.
->>>>>>> 9f1cd4ec
 
 On the 2015 MacBook you need to (re)compile your kernel with `CONFIG_X86_INTEL_LPSS=n` if running a kernel before 4.14. On all kernels you need ensure the `spi_pxa2xx_platform` module is loaded (if you don't have that module, rebuild your kernel with `CONFIG_SPI_PXA2XX=m`).
 
